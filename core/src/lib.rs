pub mod discriminators;
pub mod error;
pub mod instruction;
<<<<<<< HEAD
pub mod weight_entry;
pub mod weight_table;
=======
// pub mod depreciated_weight;
pub mod fees;
pub mod ncn_config;
pub mod weight_table;

pub const MAX_FEE_BPS: u64 = 10_000;
>>>>>>> 27be3734
<|MERGE_RESOLUTION|>--- conflicted
+++ resolved
@@ -1,14 +1,9 @@
 pub mod discriminators;
 pub mod error;
+pub mod fees;
 pub mod instruction;
-<<<<<<< HEAD
+pub mod ncn_config;
 pub mod weight_entry;
 pub mod weight_table;
-=======
-// pub mod depreciated_weight;
-pub mod fees;
-pub mod ncn_config;
-pub mod weight_table;
 
-pub const MAX_FEE_BPS: u64 = 10_000;
->>>>>>> 27be3734
+pub const MAX_FEE_BPS: u64 = 10_000;